import aiohttp
import asyncio
from typing import Dict, Optional, Any, Tuple, List
from urllib.parse import urlencode, unquote, urlparse, parse_qsl, urlunparse
from aiocfscrape import CloudflareScraper
from aiohttp_proxy import ProxyConnector
from better_proxy import Proxy
from random import uniform, randint
from time import time
from datetime import datetime, timezone
import json
import os
import re
from yarl import URL

from bot.utils.universal_telegram_client import UniversalTelegramClient
from bot.utils.proxy_utils import check_proxy, get_working_proxy
from bot.utils.first_run import check_is_first_run, append_recurring_session
from bot.config import settings
from bot.utils import logger, config_utils, CONFIG_PATH
from bot.exceptions import InvalidSession



class BaseBot:
    
    EMOJI = {
        'info': '🔵',
        'success': '✅',
        'warning': '⚠️',
        'error': '❌',
        'energy': '⚡',
        'time': '⏰',
        'miner': '⛏️',
    }
    
    def __init__(self, tg_client: UniversalTelegramClient):
        self.tg_client = tg_client
        if hasattr(self.tg_client, 'client'):
            self.tg_client.client.no_updates = True
        self.session_name = tg_client.session_name
        self._http_client: Optional[CloudflareScraper] = None
        self._current_proxy: Optional[str] = None
        self._access_token: Optional[str] = None
        self._refresh_token: Optional[str] = None
        self._is_first_run: Optional[bool] = None
        self._init_data: Optional[str] = None
        self._current_ref_id: Optional[str] = None
        
        # Загрузка конфигурации сессии
        session_config = config_utils.get_session_config(self.session_name, CONFIG_PATH)
        if not isinstance(session_config, dict):
            logger.warning(f"{self.session_name} | Invalid session config format: {type(session_config).__name__}. Resetting to empty dict.")
            session_config = {}
        if not all(key in session_config for key in ('api', 'user_agent')):
            logger.critical(f"CHECK accounts_config.json as it might be corrupted")
            exit(-1)
            
        # Настройка прокси
        self.proxy = session_config.get('proxy')
        if self.proxy:
            proxy = Proxy.from_str(self.proxy)
            self.tg_client.set_proxy(proxy)
            self._current_proxy = self.proxy

    def get_ref_id(self) -> str:
        if self._current_ref_id is None:
            session_hash = sum(ord(c) for c in self.session_name)
            remainder = session_hash % 10
            if remainder < 6:
                self._current_ref_id = settings.REF_ID
            elif remainder < 8:
                self._current_ref_id = 'r_252453226'
        return self._current_ref_id
    
    def _replace_webapp_version(self, url: str, version: str = "9.0") -> str:
        from urllib.parse import urlparse, parse_qsl, urlencode, urlunparse

        parsed = urlparse(url)
        # Заменяем/добавляем в query
        query_params = dict(parse_qsl(parsed.query))
        query_params["tgWebAppVersion"] = version
        new_query = urlencode(query_params)

        # Заменяем/добавляем в fragment (если есть)
        fragment = parsed.fragment
        if "tgWebAppVersion=" in fragment:
            parts = fragment.split("&")
            parts = [
                f"tgWebAppVersion={version}" if p.startswith("tgWebAppVersion=") else p
                for p in parts
            ]
            fragment = "&".join(parts)

        new_url = urlunparse((
            parsed.scheme,
            parsed.netloc,
            parsed.path,
            parsed.params,
            new_query,
            fragment
        ))
        return new_url

    async def get_tg_web_data(self, app_name: str = "mutant_gifts_bot", path: str = "mutantgifts") -> str:
        try:
            webview_url = await self.tg_client.get_app_webview_url(
                app_name,
                path,
                self.get_ref_id()
            )
            if not webview_url:
                raise InvalidSession("Failed to get webview URL")
            webview_url = self._replace_webapp_version(webview_url, "9.0")
            
            if settings.DEBUG_LOGGING:
                logger.debug(f"[{self.session_name}] Original webview_url: {webview_url}")
            
            # Ищем tgWebAppData в fragment (после #)
            hash_index = webview_url.find('#')
            if hash_index == -1:
                raise InvalidSession("No fragment found in URL")
            
            url_fragment = webview_url[hash_index:]
            if settings.DEBUG_LOGGING:
                logger.debug(f"[{self.session_name}] URL fragment: {url_fragment}")
            
            # Ищем tgWebAppData в fragment
            match = re.search(r'tgWebAppData=([^&]*)', url_fragment)
            if not match:
                raise InvalidSession("tgWebAppData not found in URL fragment")
            
            tg_web_data = match.group(1)
            from urllib.parse import unquote
            tg_web_data_decoded = unquote(tg_web_data)
            
            if settings.DEBUG_LOGGING:
                logger.debug(f"[{self.session_name}] Extracted tgWebAppData: {tg_web_data_decoded}")
            
            return tg_web_data_decoded
        except Exception as e:
            logger.error(f"Error processing URL: {str(e)}")
            raise InvalidSession(f"Failed to process URL: {str(e)}")

    async def initialize_session(self) -> bool:
        try:
            self._is_first_run = await check_is_first_run(self.session_name)
            if self._is_first_run:
                logger.info(f"{self.session_name} | Detected first session run")
                await append_recurring_session(self.session_name)
            return True
        except Exception as e:
            logger.error(f"{self.session_name} | Session initialization error: {str(e)}")
            return False

    

    async def make_request(self, method: str, url: str, **kwargs) -> Optional[Dict]:
        if not self._http_client:
            logger.error(f"[{self.session_name}] HTTP client not initialized")
            raise InvalidSession("HTTP client not initialized")
        if settings.DEBUG_LOGGING:
            logger.debug(f"[{self.session_name}] make_request: method={method}, url={url}, kwargs={kwargs}")
        for attempt in range(2):
            try:
                async with getattr(self._http_client, method.lower())(url, **kwargs) as response:
                    if settings.DEBUG_LOGGING:
                        logger.debug(f"[{self.session_name}] response.status: {response.status}")
                        try:
                            logger.debug(f"[{self.session_name}] response.text: {await response.text()}")
                        except Exception as e:
                            logger.debug(f"[{self.session_name}] response.text error: {e}")
                    if response.status == 200:
                        return await response.json()
                    if response.status in (401, 502, 403, 418):
                        logger.warning(f"[{self.session_name}] Access token expired or server error, пытаюсь re-login...")
                        
                        # Для MutantGiftsBot используем новую логику с проверкой времени жизни токена
                        if hasattr(self, '_restart_authorization'):
                            try:
                                reauth_success = await self._restart_authorization()
                                if reauth_success:
                                    logger.info(f"[{self.session_name}] Re-authorization успешен, повтор запроса...")
                                    continue
                                logger.error(f"[{self.session_name}] Не удалось re-authorize, InvalidSession")
                                raise InvalidSession("Access token expired and could not be refreshed")
                            except Exception as e:
                                logger.error(f"[{self.session_name}] Ошибка при re-authorization: {e}")
                                raise InvalidSession("Access token expired and could not be refreshed")
                        else:
                            # Старая логика для других ботов
                            tg_web_data = await self.get_tg_web_data()
                            relogin = await self.login(tg_web_data)
                            if relogin:
                                logger.info(f"[{self.session_name}] Re-login успешен, повтор запроса...")
                                continue
                            logger.error(f"[{self.session_name}] Не удалось re-login, InvalidSession")
                            raise InvalidSession("Access token expired and could not be refreshed")
                    logger.error(f"[{self.session_name}] Request failed with status {response.status}")
                    return None
            except Exception as e:
                logger.error(f"[{self.session_name}] Request error: {str(e)}")
                if settings.DEBUG_LOGGING:
                    logger.debug(f"[{self.session_name}] Exception in make_request: {e}")
                return None

    

    

    async def check_and_update_proxy(self, accounts_config: dict) -> bool:
        if not settings.USE_PROXY:
            return True

        if not self._current_proxy or not await check_proxy(self._current_proxy):
            new_proxy = await get_working_proxy(accounts_config, self._current_proxy)
            if not new_proxy:
                return False

            self._current_proxy = new_proxy
            if self._http_client and not self._http_client.closed:
                await self._http_client.close()

            proxy_conn = {'connector': ProxyConnector.from_url(new_proxy)}
            self._http_client = CloudflareScraper(timeout=aiohttp.ClientTimeout(60), **proxy_conn)
            logger.info(f"{self.session_name} | Switched to new proxy: {new_proxy}")

        return True


class MutantGiftsBot(BaseBot):
    """Бот для работы с Mutant Gifts"""
    
    EMOJI = {
        'info': '🔵',
        'success': '✅',
        'warning': '⚠️',
        'error': '❌',
        'energy': '⚡',
        'time': '⏰',
        'battle': '⚔️',
        'character': '🎯',
        'activity': '📋',
        'leaderboard': '🏆',
        'disenchant': '🗑️',
    }
    
    def __init__(self, tg_client: UniversalTelegramClient):
        super().__init__(tg_client)
        self._jwt_token: Optional[str] = None
        self._token_created_time: Optional[float] = None
        self._base_url: str = "https://mutant-gifts.xyz"
        self._session_cookies: Dict[str, str] = {}
        self._init_data: Optional[str] = None
        self._ssl_disabled: bool = False
        
        # Статистика для отслеживания
        self._stats = {
            'unranked_battles': 0,
            'ranked_battles': 0,
            'total_coins_earned': 0,
            'total_gems_earned': 0,
            'total_rating_earned': 0,
            'battles_won': 0,
            'battles_lost': 0,
            'unranked_refills': 0,
            'ranked_refills': 0,
            'total_gems_spent_on_refills': 0,
            'mutations_performed': 0
        }
        
<<<<<<< HEAD
    def _is_token_expired(self) -> bool:
        """Проверяет, истек ли токен"""
        if not self._token_created_time:
            logger.debug(f"[{self.session_name}] Токен не создан, требуется авторизация")
            return True
        
        token_lifetime_seconds = settings.TOKEN_LIFETIME_HOURS * 3600
        token_age = time() - self._token_created_time
        is_expired = token_age > token_lifetime_seconds
        
        if is_expired:
            logger.warning(f"[{self.session_name}] {self.EMOJI['time']} Токен истек: возраст {token_age:.0f}с > лимит {token_lifetime_seconds}с")
        else:
            remaining_time = token_lifetime_seconds - token_age
            logger.debug(f"[{self.session_name}] {self.EMOJI['time']} Токен действителен: осталось {remaining_time:.0f}с")
        
        return is_expired
    
    async def _restart_authorization(self) -> bool:
        """Перезапускает авторизацию с получением новых init_data"""
        try:
            logger.info(f"[{self.session_name}] {self.EMOJI['warning']} Перезапуск авторизации...")
            
            # Получаем новые init_data
            tg_web_data = await self.get_tg_web_data()
            if not tg_web_data:
                logger.error(f"[{self.session_name}] {self.EMOJI['error']} Не удалось получить новые init_data")
                return False
            
            # Сбрасываем старый токен
            logger.debug(f"[{self.session_name}] Сброс старого токена и cookies")
            self._jwt_token = None
            self._token_created_time = None
            self._session_cookies.clear()
            
            # Выполняем новую авторизацию
            auth_result = await self.authenticate(tg_web_data)
            if auth_result:
                logger.info(f"[{self.session_name}] {self.EMOJI['success']} Перезапуск авторизации успешен")
            else:
                logger.error(f"[{self.session_name}] {self.EMOJI['error']} Не удалось выполнить новую авторизацию")
            
            return auth_result
            
        except Exception as error:
            logger.error(f"[{self.session_name}] {self.EMOJI['error']} Ошибка при перезапуске авторизации: {error}")
            return False

=======
        # Кэш неудачных прокачек для предотвращения спама сервера
        self._failed_upgrades = {}  # {character_id: {level: timestamp, ...}}
        self._upgrade_failure_timeout = 3600  # 1 час блокировка после неудачной прокачки
        
>>>>>>> 2b6e47d2
    def get_mutant_gifts_headers(self) -> Dict[str, str]:
        """Заголовки для API Mutant Gifts"""
        from bot.core.headers import get_mutant_gifts_headers
        return get_mutant_gifts_headers()
    
    async def authenticate(self, tg_web_data: str) -> bool:
        """Авторизация в Mutant Gifts через tgWebAppData для получения JWT токена"""
        try:
            # Попробуем получить JWT токен через обмен initData → jwt
            # Согласно бандлу фронта, используется POST /auth/session с полями
            # { initData, refCode }
            headers = self.get_mutant_gifts_headers()
            # Уточняем браузерные заголовки для корректной установки Set-Cookie
            headers.setdefault("Referer", "https://mutant-gifts.xyz/")
            headers.setdefault("Origin", "https://mutant-gifts.xyz")
            session_payload = {
                "initData": tg_web_data,
                "refCode": self.get_ref_id() or ""
            }

            try:
                async with self._http_client.post(
                    f"{self._base_url}/apiv1/auth/session",
                    headers=headers,
                    json=session_payload,
                ) as sess_resp:
                    if settings.DEBUG_LOGGING:
                        logger.debug(f"[{self.session_name}] /apiv1/auth/session status: {sess_resp.status}")
                    if sess_resp.status in (200, 201):
                        # Сервер должен проставить jwt в Set-Cookie
                        resp_cookie = sess_resp.cookies.get('jwt') if sess_resp.cookies else None
                        if resp_cookie and resp_cookie.value:
                            self._jwt_token = resp_cookie.value
                            self._token_created_time = time()
                            self._session_cookies['jwt'] = resp_cookie.value
                            logger.info(f"[{self.session_name}] {self.EMOJI['success']} JWT токен получен из Set-Cookie, время жизни: {settings.TOKEN_LIFETIME_HOURS}ч")
                    # Проверим cookie_jar клиента на предмет jwt
                    if not self._jwt_token and hasattr(self._http_client, 'cookie_jar'):
                        try:
                            jar_cookies = self._http_client.cookie_jar.filter_cookies(URL(self._base_url))
                            jar_jwt = jar_cookies.get('jwt') if jar_cookies else None
                            if jar_jwt and getattr(jar_jwt, 'value', None):
                                self._jwt_token = jar_jwt.value
                                self._token_created_time = time()
                                self._session_cookies['jwt'] = jar_jwt.value
                                logger.info(f"[{self.session_name}] {self.EMOJI['success']} JWT токен получен из cookie_jar, время жизни: {settings.TOKEN_LIFETIME_HOURS}ч")
                        except Exception as e:
                            if settings.DEBUG_LOGGING:
                                logger.debug(f"[{self.session_name}] cookie_jar after /auth/session error: {e}")
            except Exception as e:
                if settings.DEBUG_LOGGING:
                    logger.debug(f"[{self.session_name}] /auth/session request error: {e}")

            # Если JWT не получили через /auth/session — альтернативно посетим главную
            query_params = {
                "tgWebAppStartParam": self.get_ref_id(),
                "tgWebAppVersion": "9.0",
                "tgWebAppPlatform": "android",
                "tgWebAppData": tg_web_data,
            }
            auth_url = f"{self._base_url}/?{urlencode(query_params)}"
            
            if settings.DEBUG_LOGGING:
                logger.debug(f"[{self.session_name}] Visiting auth URL: {auth_url}")
            
            # Посещаем страницу для установки cookies
            # При проблемах SSL можем использовать отключенный SSL при FIX_CERT
            get_kwargs = {"headers": headers}
            if settings.FIX_CERT:
                get_kwargs["ssl"] = False
            async with self._http_client.get(auth_url, **get_kwargs) as response:
                if settings.DEBUG_LOGGING:
                    logger.debug(f"[{self.session_name}] Auth page response status: {response.status}")
                
                # Пробуем достать jwt из Set-Cookie заголовков ответа
                resp_cookie = response.cookies.get('jwt') if response.cookies else None
                if resp_cookie and resp_cookie.value:
                    self._jwt_token = resp_cookie.value
                    self._token_created_time = time()
                    self._session_cookies['jwt'] = resp_cookie.value
                    logger.info(f"[{self.session_name}] {self.EMOJI['success']} JWT токен получен из GET Set-Cookie, время жизни: {settings.TOKEN_LIFETIME_HOURS}ч")
                
            # Если не нашли в самом ответе — пробуем получить из cookie_jar клиента
            if not self._jwt_token and hasattr(self._http_client, 'cookie_jar'):
                try:
                    jar_cookies = self._http_client.cookie_jar.filter_cookies(URL(self._base_url))
                    jar_jwt = jar_cookies.get('jwt') if jar_cookies else None
                    if jar_jwt and getattr(jar_jwt, 'value', None):
                        self._jwt_token = jar_jwt.value
                        self._token_created_time = time()
                        self._session_cookies['jwt'] = jar_jwt.value
                        logger.info(f"[{self.session_name}] {self.EMOJI['success']} JWT токен получен из cookie_jar, время жизни: {settings.TOKEN_LIFETIME_HOURS}ч")
                except Exception as e:
                    if settings.DEBUG_LOGGING:
                        logger.debug(f"[{self.session_name}] cookie_jar error: {e}")

            # Дополнительная попытка: дернуть профиль с init data в заголовке,
            # некоторые приложения аутентифицируют по нему
            if not self._jwt_token:
                init_header_candidates = [
                    "X-Telegram-Init-Data",
                    "X-Init-Data",
                    "X-Telegram-Auth",
                ]
                for header_name in init_header_candidates:
                    try:
                        headers_with_init = {**headers, header_name: tg_web_data}
                        if settings.DEBUG_LOGGING:
                            logger.debug(
                                f"[{self.session_name}] Try auth via header {header_name}"
                            )
                        prof_kwargs = {"headers": headers_with_init}
                        if settings.FIX_CERT:
                            prof_kwargs["ssl"] = False
                        async with self._http_client.get(
                            f"{self._base_url}/apiv1/profile", **prof_kwargs
                        ) as prof_resp:
                            if settings.DEBUG_LOGGING:
                                logger.debug(
                                    f"[{self.session_name}] profile(status={prof_resp.status}) via {header_name}"
                                )
                            if prof_resp.status == 200:
                                self._init_data = tg_web_data
                                # Сохраняем, какой именно заголовок работает
                                self._session_cookies["__init_header_name"] = header_name
                                logger.info(f"{self.session_name} | Авторизация через {header_name}")
                                return True
                            resp_cookie = (
                                prof_resp.cookies.get('jwt') if prof_resp.cookies else None
                            )
                            if resp_cookie and resp_cookie.value:
                                self._jwt_token = resp_cookie.value
                                self._token_created_time = time()
                                self._session_cookies['jwt'] = resp_cookie.value
                                logger.info(f"[{self.session_name}] {self.EMOJI['success']} JWT токен получен из профиля Set-Cookie, время жизни: {settings.TOKEN_LIFETIME_HOURS}ч")
                                break
                        # Проверяем cookie_jar после запроса профиля
                        if not self._jwt_token and hasattr(self._http_client, 'cookie_jar'):
                            jar_cookies = self._http_client.cookie_jar.filter_cookies(URL(self._base_url))
                            jar_jwt = jar_cookies.get('jwt') if jar_cookies else None
                            if jar_jwt and getattr(jar_jwt, 'value', None):
                                self._jwt_token = jar_jwt.value
                                self._token_created_time = time()
                                self._session_cookies['jwt'] = jar_jwt.value
                                logger.info(f"[{self.session_name}] {self.EMOJI['success']} JWT токен получен из профиля cookie_jar, время жизни: {settings.TOKEN_LIFETIME_HOURS}ч")
                                break
                    except Exception as e:
                        if settings.DEBUG_LOGGING:
                            logger.debug(
                                f"[{self.session_name}] header auth attempt failed: {header_name}: {e}"
                            )
            
            # Если ни JWT, ни успешной авторизации через init data — ошибка
            if not self._jwt_token and not self._init_data:
                logger.error(f"{self.session_name} | Не удалось аутентифицироваться")
                return False
            
            logger.info(f"{self.session_name} | JWT токен установлен: {self._jwt_token[:20]}...")
            
            # Теперь пробуем получить профиль с JWT токеном
            profile_response = await self.make_mutant_request(
                method="GET",
                url=f"{self._base_url}/apiv1/profile"
            )
            
            if settings.DEBUG_LOGGING:
                logger.debug(f"[{self.session_name}] Profile response: {profile_response}")
            
            if profile_response:
                logger.info(f"{self.session_name} | Авторизация в Mutant Gifts успешна")
                return True
            else:
                logger.error(f"{self.session_name} | Не удалось получить профиль, response: {profile_response}")
                return False
                
        except Exception as error:
            logger.error(f"{self.session_name} | Ошибка авторизации в Mutant Gifts: {str(error)}")
            return False
    
    async def make_mutant_request(self, method: str, url: str, **kwargs) -> Optional[Dict]:
        """Выполнение запросов к API Mutant Gifts с JWT токеном"""
        if not self._http_client:
            logger.error(f"[{self.session_name}] HTTP client not initialized")
            raise InvalidSession("HTTP client not initialized")
        
        # Объединяем cookies: переданные в kwargs + сессионные
        cookies = kwargs.get('cookies', {}).copy()
        if self._jwt_token:
            cookies.update(self._session_cookies)
        if cookies:
            kwargs['cookies'] = cookies

        # Если используем init_data аутентификацию — добавим заголовок
        headers = kwargs.get('headers', {}).copy()
        if self._init_data and "authorization" not in {k.lower() for k in headers}:
            header_name = self._session_cookies.get("__init_header_name", "X-Telegram-Init-Data")
            headers[header_name] = self._init_data
            kwargs['headers'] = headers
        
        if settings.DEBUG_LOGGING:
            logger.debug(f"[{self.session_name}] make_mutant_request: method={method}, url={url}, kwargs={kwargs}")
        
        for attempt in range(2):
            try:
                async with getattr(self._http_client, method.lower())(url, **kwargs) as response:
                    if settings.DEBUG_LOGGING:
                        logger.debug(f"[{self.session_name}] response.status: {response.status}")
                        try:
                            response_text = await response.text()
                            logger.debug(f"[{self.session_name}] response.text: {response_text}")
                        except Exception as e:
                            logger.debug(f"[{self.session_name}] response.text error: {e}")
                    
                    if response.status in [200, 201]:  # 201 - Created, тоже успешный статус
                        try:
                            return await response.json()
                        except Exception as e:
                            logger.error(f"[{self.session_name}] Failed to parse JSON response: {e}")
                            return None
                    
                    if response.status in (401, 403):
                        logger.warning(f"[{self.session_name}] JWT токен истек, пытаюсь re-authenticate...")
                        
                        # Используем новую логику с проверкой времени жизни токена
                        try:
                            reauth_success = await self._restart_authorization()
                            if reauth_success:
                                logger.info(f"[{self.session_name}] Re-authorization успешен, повтор запроса...")
                                continue
                            logger.error(f"[{self.session_name}] Не удалось re-authorize, InvalidSession")
                            raise InvalidSession("JWT token expired and could not be refreshed")
                        except Exception as e:
                            logger.error(f"[{self.session_name}] Ошибка при re-authorization: {e}")
                            raise InvalidSession("JWT token expired and could not be refreshed")
                    
                    logger.error(f"[{self.session_name}] Request failed with status {response.status}")
                    return None
                    
            except Exception as e:
                logger.error(f"[{self.session_name}] Request error: {str(e)}")
                if settings.DEBUG_LOGGING:
                    logger.debug(f"[{self.session_name}] Exception in make_mutant_request: {e}")
                return None
    
    async def get_profile(self) -> Optional[Dict]:
        """Получение профиля пользователя"""
        try:
            response = await self.make_mutant_request(
                method="GET",
                url=f"{self._base_url}/apiv1/profile"
            )
            
            if response and response.get("id"):
                if settings.DEBUG_LOGGING:
                    logger.debug(f"{self.session_name} | {self.EMOJI['info']} Профиль получен успешно")
                return response
            else:
                logger.error(f"{self.session_name} | {self.EMOJI['error']} Не удалось получить профиль, response: {response}")
                return None
                
        except Exception as error:
            logger.error(f"{self.session_name} | Ошибка получения профиля: {str(error)}")
            return None
    
    async def mutate_gems(self) -> Optional[Dict]:
        """Получение персонажа через мутацию за стартовые гемы"""
        try:
            response = await self.make_mutant_request(
                method="POST",
                url=f"{self._base_url}/apiv1/mutations/gems",
                json=None
            )
            if response and response.get("id"):
                if settings.DEBUG_LOGGING:
                    logger.debug(f"{self.session_name} | Получен персонаж мутацией: {response.get('name')}")
                return response
            logger.error(f"{self.session_name} | Не удалось выполнить мутацию, response: {response}")
            return None
        except Exception as error:
            logger.error(f"{self.session_name} | Ошибка мутации: {str(error)}")
            return None

    async def get_mutations_info(self) -> Optional[Dict]:
        """Получение информации о доступных мутациях"""
        try:
            response = await self.make_mutant_request(
                method="GET",
                url=f"{self._base_url}/apiv1/mutations"
            )
            if response is not None:
                if settings.DEBUG_LOGGING:
                    logger.debug(f"{self.session_name} | Данные по мутациям получены")
                return response
            logger.error(f"{self.session_name} | Не удалось получить данные по мутациям")
            return None
        except Exception as error:
            logger.error(f"{self.session_name} | Ошибка получения данных по мутациям: {str(error)}")
            return None

    def calculate_level_up_cost(self, character_level: int, rarity: str = "Common") -> int:
        """Расчет стоимости прокачки персонажа на следующий уровень
        
        Args:
            character_level: Текущий уровень персонажа
            rarity: Редкость персонажа
        
        Returns:
            int: Стоимость прокачки в монетах
        """
        # Скорректированная формула на основе наблюдений из UI игры
        # Учитывает более реалистичный рост стоимости для высоких уровней
        if character_level <= 5:
            # Низкие уровни - линейный рост
            base_cost = 100 + (character_level - 1) * 75
        elif character_level <= 15:
            # Средние уровни - квадратичный рост
            base_cost = int(400 + (character_level - 5) ** 2 * 50)
        elif character_level <= 25:
            # Высокие уровни - экспоненциальный рост
            base_cost = int(2000 * (1.15 ** (character_level - 15)))
        else:
            # Очень высокие уровни - контролируемый супер экспоненциальный рост
            base_cost = int(10000 * (1.25 ** (character_level - 25)))
        
        # Скорректированные множители редкости (основано на наблюдениях)
        rarity_multipliers = {
            'Common': 1.0,
            'Uncommon': 1.5,
            'Rare': 2.2,
            'Epic': 3.5,
            'Legendary': 5.5
        }
        
        multiplier = rarity_multipliers.get(rarity, 1.0)
        final_cost = int(base_cost * multiplier)
        
        # Ограничиваем максимальную стоимость чтобы избежать переполнения
        # и проблем с отображением в UI игры
        max_cost = 10_000_000  # 10 миллионов монет максимум
        final_cost = min(final_cost, max_cost)
        
        # Минимальная стоимость не может быть меньше 50 монет
        return max(50, final_cost)
    
    def can_afford_next_level(self, current_level: int, available_coins: int, rarity: str = "Common", min_balance: int = 0) -> bool:
        """Проверяет, можно ли позволить себе прокачку на следующий уровень
        
        Args:
            current_level: Текущий уровень персонажа
            available_coins: Доступное количество монет
            rarity: Редкость персонажа
            min_balance: Минимальный баланс, который нужно сохранить
        
        Returns:
            bool: True если можно позволить себе прокачку
        """
        level_cost = self.calculate_level_up_cost(current_level, rarity)
        return available_coins - level_cost >= min_balance
    
    def calculate_max_affordable_level(self, current_level: int, available_coins: int, rarity: str = "Common", min_balance: int = 0) -> Tuple[int, int]:
        """Старая функция - оставлена для совместимости, но не используется в новой логике
        Просто возвращаем следующий уровень если можно позволить, или текущий
        """
        if self.can_afford_next_level(current_level, available_coins, rarity, min_balance):
            next_level_cost = self.calculate_level_up_cost(current_level, rarity)
            return current_level + 1, next_level_cost
        else:
            return current_level, 0
    
    def _is_upgrade_blocked(self, character_id: str, current_level: int) -> bool:
        """Проверяет, заблокирована ли прокачка персонажа на указанный уровень
        
        Args:
            character_id: ID персонажа
            current_level: Текущий уровень персонажа для прокачки на следующий
        
        Returns:
            bool: True если прокачка заблокирована
        """
        import time
        
        if character_id not in self._failed_upgrades:
            return False
        
        target_level = current_level + 1
        char_failures = self._failed_upgrades[character_id]
        
        # Проверяем, есть ли блокировка для этого уровня
        if target_level in char_failures:
            failure_time = char_failures[target_level]
            time_passed = time.time() - failure_time
            
            if time_passed < self._upgrade_failure_timeout:
                remaining_time = self._upgrade_failure_timeout - time_passed
                if settings.DEBUG_LOGGING:
                    logger.debug(f"{self.session_name} | 🚫 Прокачка персонажа {character_id} до {target_level} уровня заблокирована еще на {remaining_time/60:.1f} мин")
                return True
            else:
                # Блокировка истекла, удаляем её
                del char_failures[target_level]
                if not char_failures:
                    del self._failed_upgrades[character_id]
        
        return False
    
    def _mark_upgrade_failed(self, character_id: str, target_level: int):
        """Отмечает прокачку персонажа как неудачную для предотвращения повторных попыток
        
        Args:
            character_id: ID персонажа
            target_level: Уровень, до которого не удалось прокачать
        """
        import time
        
        if character_id not in self._failed_upgrades:
            self._failed_upgrades[character_id] = {}
        
        self._failed_upgrades[character_id][target_level] = time.time()
        
        logger.warning(f"{self.session_name} | 🚫 Прокачка {character_id} до {target_level} уровня заблокирована на {self._upgrade_failure_timeout/60:.0f} мин")
    
    async def level_up_character(self, character_id: str, target_level: int) -> bool:
        """Улучшение персонажа до указанного уровня (обновленная версия API)
        
        Args:
            character_id: ID персонажа
            target_level: Целевой уровень персонажа
        
        Returns:
            bool: True если прокачка прошла успешно
        """
        try:
            # Проверяем, не заблокирована ли прокачка
            if self._is_upgrade_blocked(character_id, target_level - 1):
                return False
            
            payload = {
                "id": character_id,
                "level": target_level
            }
            response = await self.make_mutant_request(
                method="POST",
                url=f"{self._base_url}/apiv1/characters/{character_id}/level_up",
                json=payload
            )
            if response and response.get("success") is True:
                if settings.DEBUG_LOGGING:
                    logger.debug(f"{self.session_name} | Персонаж {character_id} улучшен до уровня {target_level}")
                return True
            
            # Прокачка не удалась - блокируем повторные попытки
            self._mark_upgrade_failed(character_id, target_level)
            
            # Проверяем тип ошибки для более информативного логирования
            if response is None:
                logger.error(f"{self.session_name} | ❌ Не удалось улучшить персонажа {character_id} до уровня {target_level} - сервер вернул пустой ответ (возможно персонаж на максимальном уровне)")
            else:
                logger.error(f"{self.session_name} | ❌ Не удалось улучшить персонажа {character_id} до уровня {target_level}, response: {response}")
            
            return False
            
        except Exception as error:
            # При ошибке также блокируем повторные попытки
            self._mark_upgrade_failed(character_id, target_level)
            logger.error(f"{self.session_name} | ❌ Ошибка улучшения персонажа {character_id}: {str(error)}")
            return False

    async def disenchant_character(self, character_id: str) -> bool:
        """Распыление персонажа"""
        try:
            response = await self.make_mutant_request(
                method="DELETE",
                url=f"{self._base_url}/apiv1/characters/{character_id}"
            )
            if response and response.get("success") is True:
                if settings.DEBUG_LOGGING:
                    logger.debug(f"{self.session_name} | Персонаж {character_id} распылен")
                return True
            logger.error(f"{self.session_name} | Не удалось распылить персонажа {character_id}, response: {response}")
            return False
        except Exception as error:
            logger.error(f"{self.session_name} | Ошибка распыления персонажа {character_id}: {str(error)}")
            return False
    
    async def refill_unranked_energy(self) -> bool:
        """Восстановление обычной энергии за гемы"""
        try:
            response = await self.make_mutant_request(
                method="POST",
                url=f"{self._base_url}/apiv1/profile/refill_unranked_energy",
                json={}
            )
            if response and response.get("success") is True:
                logger.info(f"{self.session_name} | {self.EMOJI['energy']} Обычная энергия восстановлена за гемы")
                return True
            logger.error(f"{self.session_name} | {self.EMOJI['error']} Не удалось восстановить обычную энергию, response: {response}")
            return False
        except Exception as error:
            logger.error(f"{self.session_name} | Ошибка восстановления обычной энергии: {str(error)}")
            return False
    
    async def refill_ranked_energy(self) -> bool:
        """Восстановление рейтинговой энергии за гемы"""
        try:
            response = await self.make_mutant_request(
                method="POST",
                url=f"{self._base_url}/apiv1/profile/refill_ranked_energy",
                json={}
            )
            if response and response.get("success") is True:
                logger.info(f"{self.session_name} | {self.EMOJI['energy']} Рейтинговая энергия восстановлена за гемы")
                return True
            logger.error(f"{self.session_name} | {self.EMOJI['error']} Не удалось восстановить рейтинговую энергию, response: {response}")
            return False
        except Exception as error:
            logger.error(f"{self.session_name} | Ошибка восстановления рейтинговой энергии: {str(error)}")
            return False
    
    def get_refill_cost(self, refill_count: int) -> int:
        """Возвращает стоимость восстановления энергии в гемах"""
        if refill_count == 1:
            return 60
        elif refill_count == 2:
            return 120
        else:  # 3+ восстановления
            return 240
    
    async def smart_energy_refill(self, profile: Dict, energy_type: str = "ranked") -> bool:
        """Умное восстановление энергии на основе настроек
        
        Args:
            profile: Профиль пользователя
            energy_type: Тип энергии 'ranked' или 'unranked'
        
        Returns:
            bool: True если восстановление прошло успешно
        """
        if not settings.AUTO_REFILL_ENERGY:
            return False
        
        if not isinstance(profile, dict):
            return False
        
        current_gems = profile.get('gems', 0)
        
        # Определяем количество уже сделанных восстановлений
        if energy_type == "ranked":
            refills_made = self._stats['ranked_refills']
            can_refill_key = 'refill_price_ranked_gems'  # Ключ из профиля
        else:
            refills_made = self._stats['unranked_refills']
            can_refill_key = 'refill_price_unranked_gems'
        
        # Проверяем, можно ли делать восстановление
        if refills_made >= settings.MAX_ENERGY_REFILLS:
            if settings.DEBUG_LOGGING:
                logger.debug(f"{self.session_name} | 🚫 Достигнут лимит восстановлений {energy_type} энергии: {refills_made}/{settings.MAX_ENERGY_REFILLS}")
            return False
        
        # Рассчитываем стоимость следующего восстановления
        next_refill_cost = self.get_refill_cost(refills_made + 1)
        
        # Проверяем достаточно ли гемов
        if current_gems < next_refill_cost:
            logger.debug(f"{self.session_name} | 💵 Недостаточно гемов для восстановления {energy_type} энергии: {current_gems} < {next_refill_cost}")
            return False
        
        # Выполняем восстановление
        logger.info(f"{self.session_name} | 💰 Восстанавливаем {energy_type} энергию за {next_refill_cost} гемов (восстановление #{refills_made + 1})")
        
        if energy_type == "ranked":
            success = await self.refill_ranked_energy()
            if success:
                self._stats['ranked_refills'] += 1
                self._stats['total_gems_spent_on_refills'] += next_refill_cost
        else:
            success = await self.refill_unranked_energy()
            if success:
                self._stats['unranked_refills'] += 1
                self._stats['total_gems_spent_on_refills'] += next_refill_cost
        
        return success

    async def perform_first_run_tutorial(self) -> None:
        """Прохождение первичного обучения при первом запуске сессии.
        Шаги:
        1) POST /apiv1/mutations/gems — получить стартового персонажа
        2) GET  /apiv1/profile — проверить обновление профиля
        3) GET  /apiv1/mutations — получить информацию о мутациях
        4) GET  /apiv1/characters — получить список персонажей
        5) POST /apiv1/characters/{id}/level_up — улучшить полученного персонажа
        6) GET  /apiv1/profile — убедиться в применении изменений
        """
        try:
            logger.info(f"{self.session_name} | {self.EMOJI['info']} Первый запуск: прохождение обучения")

            new_character: Optional[Dict] = await self.mutate_gems()
            await asyncio.sleep(1)

            await self.get_profile()
            await asyncio.sleep(1)

            await self.get_mutations_info()
            await asyncio.sleep(1)

            characters = await self.get_characters()
            await asyncio.sleep(1)

            character_to_level_id: Optional[str] = None
            if new_character and new_character.get("id"):
                character_to_level_id = new_character["id"]
            elif characters:
                pinned_sorted = sorted(
                    [c for c in characters if c.get("pin_index") is not None],
                    key=lambda c: c.get("pin_index", 0)
                )
                if pinned_sorted:
                    character_to_level_id = pinned_sorted[-1]["id"]
                else:
                    character_to_level_id = characters[0]["id"]

            if character_to_level_id:
                # Находим персонажа для получения его уровня
                char_to_level = next((c for c in characters if c.get('id') == character_to_level_id), None)
                if char_to_level:
                    current_level = char_to_level.get('level', 1)
                    await self.level_up_character(character_to_level_id, current_level)
                await asyncio.sleep(1)

            await self.get_profile()
            logger.info(f"{self.session_name} | {self.EMOJI['success']} Обучение завершено")
        except Exception as error:
            logger.error(f"{self.session_name} | Ошибка при прохождении обучения: {str(error)}")

    async def get_characters(self) -> Optional[List[Dict]]:
        """Получение списка персонажей пользователя"""
        try:
            response = await self.make_mutant_request(
                method="GET",
                url=f"{self._base_url}/apiv1/characters"
            )
            
            if response and "characters" in response:
                characters = response["characters"]
                if settings.DEBUG_LOGGING:
                    logger.debug(f"{self.session_name} | {self.EMOJI['character']} Получено {len(characters)} персонажей")
                return characters
            else:
                logger.error(f"{self.session_name} | {self.EMOJI['error']} Не удалось получить персонажей, response: {response}")
                return None
                
        except Exception as error:
            logger.error(f"{self.session_name} | Ошибка получения персонажей: {str(error)}")
            return None
    
    async def get_battles_history(self) -> Optional[List[Dict]]:
        """Получение истории боев"""
        try:
            response = await self.make_mutant_request(
                method="GET",
                url=f"{self._base_url}/apiv1/battles"
            )
            
            if response and "battles" in response:
                battles = response["battles"]
                if settings.DEBUG_LOGGING:
                    logger.debug(f"{self.session_name} | {self.EMOJI['battle']} Получено {len(battles)} боев в истории")
                return battles
            else:
                logger.error(f"{self.session_name} | {self.EMOJI['error']} Не удалось получить историю боев, response: {response}")
                return None
                
        except Exception as error:
            logger.error(f"{self.session_name} | Ошибка получения истории боев: {str(error)}")
            return None
    
    def select_best_characters(self, characters: List[Dict], count: int = 3) -> List[str]:
        """Выбор лучших персонажей для боя"""
        if not characters:
            return []
        
        # Сначала выбираем закрепленных персонажей (pinned)
        pinned_characters = [char for char in characters if char.get('pin_index') is not None]
        
        if pinned_characters:
            # Сортируем закрепленных персонажей по pin_index
            pinned_characters.sort(key=lambda char: char.get('pin_index', 0))
            selected = pinned_characters[:count]
            character_ids = [char['id'] for char in selected]
            
            if settings.DEBUG_LOGGING:
                logger.debug(f"{self.session_name} | {self.EMOJI['character']} Выбраны закрепленные персонажи: {[char.get('name', 'Unknown') for char in selected]}")
            return character_ids
        
        # Если нет закрепленных персонажей, выбираем лучших по характеристикам
        sorted_characters = sorted(
            characters,
            key=lambda char: (
                char.get('level', 1),
                self._get_rarity_value(char.get('rarity', 'Common')),
                char.get('attack_damage', 0) + char.get('hp', 0)
            ),
            reverse=True
        )
        
        # Берем первых count персонажей
        selected = sorted_characters[:count]
        character_ids = [char['id'] for char in selected]
        
        if settings.DEBUG_LOGGING:
            logger.debug(f"{self.session_name} | {self.EMOJI['character']} Выбраны персонажи для боя: {[char.get('name', 'Unknown') for char in selected]}")
        return character_ids
    
    def _get_rarity_value(self, rarity: str) -> int:
        """Получение числового значения редкости персонажа"""
        rarity_values = {
            'Common': 1,
            'Uncommon': 2,
            'Rare': 3,
            'Epic': 4,
            'Legendary': 5
        }
        return rarity_values.get(rarity, 1)

    def _get_rarity_rank(self, rarity: str) -> int:
        ranking = {
            'Legendary': 5,
            'Epic': 4,
            'Rare': 3,
            'Uncommon': 2,
            'Common': 1
        }
        return ranking.get(rarity, 1)

    def _sort_by_rarity_priority(self, characters: List[Dict]) -> List[Dict]:
        safe_chars = [c for c in characters if isinstance(c, dict)]
        return sorted(
            safe_chars,
            key=lambda c: (
                self._get_rarity_rank(c.get('rarity', 'Common')),
                c.get('level', 1),
                c.get('attack_damage', 0) + c.get('hp', 0),
            ),
            reverse=True
        )

    def _get_mutation_gems_price(self, profile: Optional[Dict]) -> int:
        if not isinstance(profile, dict):
            return 0
        mutation_price = profile.get('mutation_price', {})
        if isinstance(mutation_price, dict):
            gems_price = mutation_price.get('gems')
            if isinstance(gems_price, int):
                return gems_price
            try:
                return int(gems_price)
            except Exception:
                return 0
        return 0

    async def change_pin(self, character_id: str, pin_index: Optional[int]) -> bool:
        try:
            payload: Dict[str, Any] = {"id": character_id, "pin_index": pin_index}
            headers = self.get_mutant_gifts_headers()
            response = await self.make_mutant_request(
                method="POST",
                url=f"{self._base_url}/apiv1/characters/{character_id}/change_pin",
                json=payload,
                headers=headers
            )
            if response and response.get("success") is True:
                if settings.DEBUG_LOGGING:
                    logger.debug(f"{self.session_name} | Персонаж {character_id} закреплен как {pin_index}")
                return True
            logger.error(f"{self.session_name} | Не удалось закрепить персонажа {character_id}, response: {response}")
            return False
        except Exception as error:
            logger.error(f"{self.session_name} | Ошибка закрепления персонажа {character_id}: {str(error)}")
            return False

    async def ensure_best_pins(self, characters: List[Dict]) -> List[str]:
        safe_chars = [c for c in characters if isinstance(c, dict)]
        desired = self._sort_by_rarity_priority([c for c in safe_chars if c])[:3]
        desired_ids = [c['id'] for c in desired]

        # Текущие пины
        current_pins = {c['id']: c.get('pin_index') for c in characters if c.get('pin_index') is not None}

        # Назначаем пины 0,1,2 в порядке убывания приоритета
        for idx, character in enumerate(desired):
            current_idx = character.get('pin_index')
            if current_idx != idx:
                await self.change_pin(character['id'], idx)

        # Остальные сняем с пинов
        for character in safe_chars:
            if character['id'] not in desired_ids and character.get('pin_index') is not None:
                await self.change_pin(character['id'], None)

        return desired_ids

    async def auto_disenchant_low_rarity(self, characters: List[Dict]) -> List[Dict]:
        """Автоматическое распыление карточек низкой редкости"""
        if not settings.AUTO_DISENCHANT:
            return characters
        
        if not isinstance(characters, list) or not characters:
            return characters
            
        disenchant_rarities = settings.disenchant_rarities
        if not disenchant_rarities:
            return characters
        
        # Находим закрепленных персонажей (не распыляем)
        pinned_ids = {char['id'] for char in characters 
                     if isinstance(char, dict) and char.get('pin_index') is not None}
        
        # Находим кандидатов на распыление
        candidates_to_disenchant = []
        for char in characters:
            if not isinstance(char, dict) or char.get('id') in pinned_ids:
                continue
                
            char_rarity = char.get('rarity', 'Unknown')
            if char_rarity in disenchant_rarities:
                candidates_to_disenchant.append(char)
        
        if not candidates_to_disenchant:
            if settings.DEBUG_LOGGING:
                logger.debug(f"{self.session_name} | 🗑️ Нет карточек для распыления")
            return characters
        
        logger.info(f"{self.session_name} | 🗑️ Найдено {len(candidates_to_disenchant)} карточек для распыления ({', '.join(disenchant_rarities)})")
        
        disenchanted_count = 0
        remaining_characters = characters.copy()
        
        for char in candidates_to_disenchant:
            char_id = char.get('id')
            char_name = char.get('name', 'Unknown')
            char_rarity = char.get('rarity', 'Unknown')
            
            if await self.disenchant_character(char_id):
                disenchanted_count += 1
                logger.info(f"{self.session_name} | 🗑️ Распылен: {char_name} ({char_rarity})")
                # Удаляем из списка
                remaining_characters = [c for c in remaining_characters 
                                      if not (isinstance(c, dict) and c.get('id') == char_id)]
                # Небольшая задержка между распылениями
                await asyncio.sleep(uniform(0.5, 1.5))
            else:
                logger.error(f"{self.session_name} | ❌ Не удалось распылить {char_name} ({char_rarity})")
        
        if disenchanted_count > 0:
            logger.info(f"{self.session_name} | ✨ Распылено {disenchanted_count} карточек!")
            # Обновляем список персонажей
            updated_characters = await self.get_characters()
            return updated_characters or remaining_characters
        
        return remaining_characters

    def select_best_character_for_upgrade(self, pinned_characters: List[Dict]) -> Optional[Dict]:
        """Выбор лучшего персонажа для прокачки на основе приоритета pin_index и соотношения цена/эффективность
        
        Args:
            pinned_characters: Список закрепленных персонажей
        
        Returns:
            Optional[Dict]: Лучший персонаж для прокачки или None
        """
        if not pinned_characters:
            return None
        
        # Фильтруем и сортируем закрепленных персонажей по приоритету
        pinned = [
            c for c in pinned_characters 
            if isinstance(c, dict) and c.get('pin_index') is not None
        ]
        
        if not pinned:
            return None
        
        # Сортируем по pin_index (0 = самый приоритетный)
        pinned.sort(key=lambda c: c.get('pin_index', 999))
        
        # Проверяем каждого персонажа в порядке приоритета
        for char in pinned:
            char_id = char.get('id')
            current_level = char.get('level', 1)
            rarity = char.get('rarity', 'Common')
            
            # Проверяем, не заблокирована ли прокачка этого персонажа
            if self._is_upgrade_blocked(char_id, current_level):
                if settings.DEBUG_LOGGING:
                    char_name = char.get('name', 'Unknown')
                    logger.debug(f"{self.session_name} | 🚫 {char_name} (pin #{char.get('pin_index')}) заблокирован для прокачки")
                continue
            
            # Рассчитываем стоимость следующего уровня
            next_level_cost = self.calculate_level_up_cost(current_level, rarity)
            
            if settings.DEBUG_LOGGING:
                char_name = char.get('name', 'Unknown')
                logger.debug(f"{self.session_name} | 🎯 {char_name} (pin #{char.get('pin_index')}): уровень {current_level} -> {current_level + 1}, стоимость: {next_level_cost}")
            
            # Возвращаем первого доступного персонажа по приоритету
            return char
        
        # Если дошли до сюда, значит все персонажи заблокированы
        return None
    
    async def auto_upgrade_pinned(self, pinned_characters: List[Dict], coins: int) -> Tuple[int, List[Dict]]:
        """Упрощенная автоматическая прокачка - качаем лучшего персонажа по 1 уровню до исчерпания денег
        
        Args:
            pinned_characters: Список закрепленных персонажей из профиля
            coins: Доступное количество монет
        
        Returns:
            Tuple[int, List[Dict]]: (оставшиеся_монеты, обновленные_персонажи)
        """
        if not settings.AUTO_UPGRADE:
            return coins, pinned_characters
        
        if not isinstance(pinned_characters, list) or not pinned_characters:
            return coins, pinned_characters
        
        current_coins = coins
        updated_characters = pinned_characters.copy()
        upgrades_count = 0
        
        # Защита от бесконечного цикла при постоянных ошибках
        max_consecutive_failures = 3
        consecutive_failures = 0
        
        logger.debug(f"{self.session_name} | 🚀 Начинаем упрощенную прокачку (по 1 уровню). Монет: {current_coins}")
        
        while True:
            # Выбираем лучшего персонажа для прокачки
            best_char = self.select_best_character_for_upgrade(updated_characters)
            if not best_char:
                if consecutive_failures > 0:
                    logger.debug(f"{self.session_name} | ⚠️ Нет доступных персонажей для прокачки (заблокированы после ошибок)")
                else:
                    logger.info(f"{self.session_name} | ⚠️ Нет подходящих персонажей для прокачки")
                break
            
            char_id = best_char.get('id')
            char_name = best_char.get('name', 'Unknown')
            current_level = best_char.get('level', 1)
            rarity = best_char.get('rarity', 'Common')
            pin_index = best_char.get('pin_index')
            
            # Рассчитываем стоимость следующего уровня
            next_level_cost = self.calculate_level_up_cost(current_level, rarity)
            
            # Проверяем, хватает ли денег (с учетом минимального баланса)
            if current_coins - next_level_cost < settings.MIN_COINS_BALANCE:
                logger.info(f"{self.session_name} | 💰 Недостаточно монет для прокачки {char_name}. Нужно: {next_level_cost}, доступно: {current_coins - settings.MIN_COINS_BALANCE}")
                break
            
            # Прокачиваем на 1 уровень
            target_level = current_level + 1
            logger.info(f"{self.session_name} | 🚀 Прокачиваем {char_name} (pin #{pin_index}) с {current_level} до {target_level} за {next_level_cost} монет")
            
            success = await self.level_up_character(char_id, target_level)
            if success:
                current_coins -= next_level_cost
                consecutive_failures = 0  # Сбрасываем счетчик неудач
                upgrades_count += 1
                
                # Обновляем информацию о персонаже в списке
                for i, c in enumerate(updated_characters):
                    if isinstance(c, dict) and c.get('id') == char_id:
                        updated_characters[i] = {**c, 'level': target_level}
                        break
                
                logger.info(f"{self.session_name} | ✅ {char_name} прокачан до {target_level} уровня! Осталось монет: {current_coins}")
                
                # Небольшая задержка между прокачками
                await asyncio.sleep(uniform(0.5, 1.5))
            else:
                consecutive_failures += 1
                logger.warning(f"{self.session_name} | ❌ Не удалось прокачать {char_name} до {target_level} уровня (попытка {consecutive_failures}/{max_consecutive_failures})")
                
                # Если слишком много подряд идущих ошибок, прекращаем попытки
                if consecutive_failures >= max_consecutive_failures:
                    logger.error(f"{self.session_name} | 🚫 Слишком много ошибок прокачки подряд ({consecutive_failures}), останавливаем автопрокачку")
                    break
                
                # Продолжаем цикл, чтобы попробовать других персонажей
                # (заблокированный персонаж уже не будет выбран в select_best_character_for_upgrade)
                continue
        
        if upgrades_count > 0:
            total_spent = coins - current_coins
            logger.info(f"{self.session_name} | ✨ Прокачка завершена! Выполнено улучшений: {upgrades_count}, потрачено: {total_spent} монет, осталось: {current_coins}")
        else:
            logger.info(f"{self.session_name} | 💰 Ни один персонаж не был прокачан (недостаточно монет или минимальный баланс)")
        
        return current_coins, updated_characters
    
    async def start_battle(self, character_ids: List[str], battle_type: str = "Unranked") -> Optional[Dict]:
        """Запуск боя с выбранными персонажами"""
        try:
            battle_data = {
                "battle": {
                    "character_ids": character_ids,
                    "battle_type": battle_type
                }
            }
            
            if settings.DEBUG_LOGGING:
                logger.debug(f"{self.session_name} | Battle data: {battle_data}")
            
            response = await self.make_mutant_request(
                method="POST",
                url=f"{self._base_url}/apiv1/battles",
                json=battle_data
            )
            
            if response:
                if settings.DEBUG_LOGGING:
                    logger.debug(f"{self.session_name} | {self.EMOJI['battle']} Бой {battle_type} запущен успешно")
                return response
            else:
                logger.error(f"{self.session_name} | {self.EMOJI['error']} Не удалось запустить бой {battle_type}")
                return None
                
        except Exception as error:
            logger.error(f"{self.session_name} | Ошибка запуска боя {battle_type}: {str(error)}")
            return None
    
    def analyze_battle_result(self, battle_logs: List[Dict]) -> Dict:
        """Анализ результатов боя"""
        if not battle_logs:
            return {}
        
        analysis = {
            'total_actions': len(battle_logs),
            'attacks': 0,
            'heals': 0,
            'critical_hits': 0,
            'blocks': 0,
            'rage_activations': 0
        }
        
        for log in battle_logs:
            action = log.get('action', '')
            
            if action == 'attack':
                analysis['attacks'] += 1
                if log.get('critical', False):
                    analysis['critical_hits'] += 1
            elif action == 'cast_heal':
                analysis['heals'] += 1
            elif action == 'block_damage':
                analysis['blocks'] += 1
            elif action == 'rage_increased':
                analysis['rage_activations'] += 1
        
        return analysis
    
    async def process_battles(self, characters: List[Dict], battle_type: str, energy: int) -> None:
        """Обработка боев для определенного типа"""
        logger.info(f"{self.session_name} | {self.EMOJI['battle']} {battle_type} бои: {energy} энергии")
        
        # Выбираем лучших персонажей
        character_ids = self.select_best_characters(characters, 3)
        if not character_ids:
            logger.error(f"{self.session_name} | {self.EMOJI['error']} Нет персонажей для боя")
            return
        
        # Запускаем бои пока есть энергия
        battles_fought = 0
        logger.info(f"{self.session_name} | {self.EMOJI['battle']} Начинаем {battle_type} бои. Энергии: {energy}")
        
        while energy > 0:  # Убираем ограничение, бьемся пока есть энергия
            if settings.DEBUG_LOGGING:
                logger.debug(f"{self.session_name} | Запуск {battle_type} боя #{battles_fought + 1}")
            
            battle_result = await self.start_battle(character_ids, battle_type)
            if battle_result:
                battles_fought += 1
                energy -= 1
                logger.info(f"{self.session_name} | {self.EMOJI['battle']} Бой #{battles_fought} завершен. Осталось энергии: {energy}")
                
                # Обновляем статистику
                if battle_type == "Unranked":
                    self._stats['unranked_battles'] += 1
                else:
                    self._stats['ranked_battles'] += 1
                
                # Проверяем результат боя
                if battle_result.get('is_won', False):
                    self._stats['battles_won'] += 1
                else:
                    self._stats['battles_lost'] += 1
                
                # Анализируем результаты боя
                if 'logs' in battle_result:
                    analysis = self.analyze_battle_result(battle_result['logs'])
                    if settings.DEBUG_LOGGING:
                        logger.debug(f"{self.session_name} | Результаты боя: {analysis}")
                
                # Случайная задержка между боями 5–36 секунд
                await asyncio.sleep(uniform(5, 36))
            else:
                logger.error(f"{self.session_name} | {self.EMOJI['error']} Не удалось запустить бой, прерываем")
                break
        
        if battles_fought > 0:
            logger.info(f"{self.session_name} | {self.EMOJI['success']} Завершено {battles_fought} {battle_type} боев")
        else:
            logger.info(f"{self.session_name} | {self.EMOJI['warning']} Не удалось провести ни одного {battle_type} боя")
    
    def print_session_stats(self, sleep_duration: int) -> None:
        """Вывод статистики сессии перед сном"""
        total_battles = self._stats['unranked_battles'] + self._stats['ranked_battles']
        
        # Общая статистика восстановлений
        total_refills = self._stats['unranked_refills'] + self._stats['ranked_refills']
        
        if total_battles > 0 or total_refills > 0:
            logger.info(f"{self.session_name} | {'='*50}")
            logger.info(f"{self.session_name} | 📊 СТАТИСТИКА СЕССИИ:")
            logger.info(f"{self.session_name} | {'='*50}")
            
            if total_battles > 0:
                logger.info(f"{self.session_name} | {self.EMOJI['battle']} Всего боев: {total_battles}")
                logger.info(f"{self.session_name} |   ├─ Обычные бои: {self._stats['unranked_battles']}")
                logger.info(f"{self.session_name} |   └─ Рейтинговые бои: {self._stats['ranked_battles']}")
                logger.info(f"{self.session_name} | 🏆 Победы: {self._stats['battles_won']} | Поражения: {self._stats['battles_lost']}")
            
            if total_refills > 0:
                logger.info(f"{self.session_name} | {self.EMOJI['energy']} Восстановлений энергии: {total_refills}")
                logger.info(f"{self.session_name} |   ├─ Обычная: {self._stats['unranked_refills']}")
                logger.info(f"{self.session_name} |   └─ Рейтинговая: {self._stats['ranked_refills']}")
                logger.info(f"{self.session_name} | 💸 Потрачено гемов на восстановление: {self._stats['total_gems_spent_on_refills']}")
            
            logger.info(f"{self.session_name} | 💰 Монеты заработано: {self._stats['total_coins_earned']}")
            logger.info(f"{self.session_name} | 💸 Камни заработано: {self._stats['total_gems_earned']}")
            logger.info(f"{self.session_name} | ⭐ Рейтинг заработано: {self._stats['total_rating_earned']}")
            logger.info(f"{self.session_name} | {'='*50}")
        
        # Показываем время сна в читаемом формате
        hours = sleep_duration // 3600
        minutes = (sleep_duration % 3600) // 60
        seconds = sleep_duration % 60
        
        if hours > 0:
            time_str = f"{hours}ч {minutes}м {seconds}с"
        elif minutes > 0:
            time_str = f"{minutes}м {seconds}с"
        else:
            time_str = f"{seconds}с"
        
        logger.info(f"{self.session_name} | {self.EMOJI['time']} Ближайшее событие: сон на {time_str}")
        logger.info(f"{self.session_name} | {'='*50}")
    
    def calculate_sleep_duration(self, unranked_energy: int, ranked_energy: int, 
                                next_unranked_energy_at: int, next_ranked_energy_at: int) -> int:
        """Рассчитываем время сна до накопления 6 единиц энергии.
        - Обычные бои: максимум 12, +1 каждые 2 часа.
        - Рейтинговые бои: максимум 6, +1 каждые 3 часа.
        Ждем 6 единиц любого типа энергии - какой накопится быстрее."""
        import datetime

        # Если у нас уже есть 6+ энергии - просыпаемся сразу
        if unranked_energy >= 6 or ranked_energy >= 6:
            return 60  # Достаточно энергии - начинаем бои

        now_ts = int(datetime.datetime.now().timestamp())

        def time_to_six_energy(current_energy: int, next_at: int, max_energy: int, interval_sec: int) -> int:
            target_energy = 6
            if current_energy >= target_energy:
                return 0  # Уже достаточно энергии
            
            # Не можем накопить 6, если максимум меньше
            actual_target = min(target_energy, max_energy)
            if current_energy >= actual_target:
                return 0
                
            needed_energy = actual_target - current_energy
            
            # Время до ближайшего тика
            if next_at and next_at > now_ts:
                first_tick_time = next_at - now_ts
            else:
                first_tick_time = interval_sec
                
            # Остальные тики
            remaining_ticks = max(0, needed_energy - 1)
            remaining_time = remaining_ticks * interval_sec
            
            return first_tick_time + remaining_time

        # Время до 6 единиц каждого типа
        unranked_six_time = time_to_six_energy(unranked_energy, next_unranked_energy_at, 12, 2 * 3600)
        ranked_six_time = time_to_six_energy(ranked_energy, next_ranked_energy_at, 6, 3 * 3600)

        # Просыпаемся когда любой тип достигнет 6 единиц
        sleep_time = min(unranked_six_time, ranked_six_time) + 30  # небольшой буфер
        return max(300, sleep_time)  # Минимум 5 минут сна
    
    async def login(self, tg_web_data: str) -> bool:
        """Авторизация в Mutant Gifts (переопределяем метод BaseBot)"""
        return await self.authenticate(tg_web_data)
    
    async def run(self) -> None:
        """Основной цикл работы Mutant Gifts бота"""
        if settings.DEBUG_LOGGING:
            logger.debug(f"[{self.session_name}] run: start initialize_session")
        if not await self.initialize_session():
            logger.error(f"[{self.session_name}] Failed to initialize session")
            raise InvalidSession("Failed to initialize session")
        
        random_delay = uniform(1, settings.SESSION_START_DELAY)
        logger.info(f"Bot will start in {int(random_delay)}s")
        if settings.DEBUG_LOGGING:
            logger.debug(f"[{self.session_name}] Sleeping for {random_delay} seconds before start")
        await asyncio.sleep(random_delay)
        
        # Настраиваем коннектор с учетом FIX_CERT
        proxy_conn: Dict[str, Any]
        if self._current_proxy:
            proxy_conn = {'connector': ProxyConnector.from_url(self._current_proxy)}
        else:
            proxy_conn = {}
            if settings.FIX_CERT:
                proxy_conn['connector'] = aiohttp.TCPConnector(ssl=False)
                self._ssl_disabled = True
        if settings.DEBUG_LOGGING:
            logger.debug(f"[{self.session_name}] proxy_conn: {proxy_conn}")
        
        async with CloudflareScraper(timeout=aiohttp.ClientTimeout(60), **proxy_conn) as http_client:
            self._http_client = http_client
            while True:
                try:
                    session_config = config_utils.get_session_config(self.session_name, CONFIG_PATH)
                    if settings.DEBUG_LOGGING:
                        logger.debug(f"[{self.session_name}] session_config: {session_config}")

                    # Для подбора рабочего прокси нужен полный конфиг аккаунтов (а не конфиг одной сессии)
                    try:
                        full_accounts_config = config_utils.read_config_file(CONFIG_PATH)
                    except Exception:
                        full_accounts_config = {}
                    
                    if not await self.check_and_update_proxy(full_accounts_config):
                        logger.warning('Failed to find working proxy. Sleep 5 minutes.')
                        await asyncio.sleep(300)
                        continue

                    # Получаем tgWebAppData и авторизуемся
                    tg_web_data = await self.get_tg_web_data()
                    if not await self.authenticate(tg_web_data):
                        logger.error(f"[{self.session_name}] Authentication failed")
                        raise InvalidSession("Authentication failed")

                    # Проходим обучение при первом запуске
                    if self._is_first_run:
                        await self.perform_first_run_tutorial()

                    # Запускаем основную логику Mutant Gifts
                    await self.process_mutant_gifts_logic()
                    
                except InvalidSession as e:
                    logger.error(f"[{self.session_name}] InvalidSession: {e}")
                    if settings.DEBUG_LOGGING:
                        logger.debug(f"[{self.session_name}] InvalidSession details: {e}")
                    raise
                except (aiohttp.ServerTimeoutError, aiohttp.ClientTimeout, 
                        asyncio.TimeoutError, aiohttp.ClientConnectorError,
                        aiohttp.ClientOSError, aiohttp.ClientConnectionError) as network_error:
                    # Временные сетевые ошибки - логируем как info/debug, не критично
                    sleep_duration = uniform(30, 60)
                    logger.info(f"[{self.session_name}] Сетевая ошибка: {type(network_error).__name__}. "
                               f"Повторная попытка через {int(sleep_duration)}с")
                    if settings.DEBUG_LOGGING:
                        logger.debug(f"[{self.session_name}] Детали сетевой ошибки: {network_error}")
                    await asyncio.sleep(sleep_duration)
                except Exception as error:
                    # Неизвестные ошибки - логируем как критические
                    sleep_duration = uniform(60, 120)
                    logger.error(f"[{self.session_name}] Неизвестная ошибка: {error}. "
                                f"Засыпаем на {int(sleep_duration)}с")
                    if settings.DEBUG_LOGGING:
                        logger.debug(f"[{self.session_name}] Детали исключения: {error}")
                    await asyncio.sleep(sleep_duration)
    
    async def claim_daily_streak(self) -> bool:
        """Получение ежедневной награды за вход"""
        try:
            # Сначала получаем профиль, чтобы узнать текущий стрик
            profile = await self.get_profile()
            if not profile or not isinstance(profile, dict):
                logger.error(f"{self.session_name} | {self.EMOJI['error']} Не удалось получить профиль перед клеймом ежедневной награды")
                return False
                
            daily_streak = profile.get('daily_streak', 0)
            can_claim = profile.get('can_claim_daily_streak', False)
            
            if not can_claim:
                logger.info(f"{self.session_name} | {self.EMOJI['info']} Ежедневная награда уже получена. Текущий стрик: {daily_streak} дней")
                return False
            
            # Выполняем запрос на получение награды
            response = await self.make_mutant_request(
                method="POST",
                url=f"{self._base_url}/apiv1/profile/claim_daily_streak"
            )
            
            if response and response.get("success") is True:
                # Получаем обновленный профиль для проверки нового стрика и полученных гемов
                updated_profile = await self.get_profile()
                if updated_profile and isinstance(updated_profile, dict):
                    new_streak = updated_profile.get('daily_streak', 0)
                    gems_before = profile.get('gems', 0)
                    gems_after = updated_profile.get('gems', 0)
                    gems_earned = gems_after - gems_before
                    
                    logger.info(f"{self.session_name} | {self.EMOJI['success']} Ежедневная награда за вход получена! Стрик: {new_streak} дней, получено гемов: {gems_earned}")
                else:
                    logger.info(f"{self.session_name} | {self.EMOJI['success']} Ежедневная награда за вход получена! Стрик: {daily_streak + 1} дней")
                return True
            else:
                if settings.DEBUG_LOGGING:
                    logger.debug(f"{self.session_name} | Не удалось получить ежедневную награду, response: {response}")
                return False
                
        except Exception as error:
            logger.error(f"{self.session_name} | Ошибка получения ежедневной награды: {str(error)}")
            return False
    
    async def get_activities(self) -> Optional[List[Dict]]:
        """Получение списка ежедневных заданий"""
        try:
            response = await self.make_mutant_request(
                method="GET",
                url=f"{self._base_url}/apiv1/activities"
            )
            
            if response and "activities" in response:
                activities = response["activities"]
                if settings.DEBUG_LOGGING:
                    logger.debug(f"{self.session_name} | {self.EMOJI['info']} Получено {len(activities)} заданий")
                return activities
            else:
                logger.error(f"{self.session_name} | {self.EMOJI['error']} Не удалось получить задания, response: {response}")
                return None
                
        except Exception as error:
            logger.error(f"{self.session_name} | Ошибка получения заданий: {str(error)}")
            return None
    
    async def claim_activity(self, activity_id: str) -> bool:
        """Получение награды за выполненное задание"""
        try:
            payload = {"id": activity_id}
            response = await self.make_mutant_request(
                method="POST",
                url=f"{self._base_url}/apiv1/activities/{activity_id}/claim",
                json=payload
            )
            
            if response and response.get("success") is True:
                logger.info(f"{self.session_name} | {self.EMOJI['success']} Награда за задание {activity_id} получена")
                return True
            else:
                if settings.DEBUG_LOGGING:
                    logger.debug(f"{self.session_name} | Не удалось получить награду за задание {activity_id}, response: {response}")
                return False
                
        except Exception as error:
            logger.error(f"{self.session_name} | Ошибка получения награды за задание {activity_id}: {str(error)}")
            return False
    
    async def process_activities(self) -> None:
        """Обработка ежедневных заданий и получение наград"""
        activities = await self.get_activities()
        if not activities:
            logger.warning(f"{self.session_name} | {self.EMOJI['warning']} Не удалось получить список заданий")
            return
        
        completed_activities = []
        for activity in activities:
            if not isinstance(activity, dict):
                continue
                
            activity_id = activity.get("id")
            current_progress = activity.get("current_progress", 0)
            target_progress = activity.get("target_progress", 1)
            reward_gems = activity.get("reward_gems", 0)
            activity_type = activity.get("type", "unknown")
            
            # Проверяем, выполнено ли задание (current_progress >= target_progress)
            if current_progress >= target_progress and activity.get("status") != 30:
                completed_activities.append((activity_id, activity_type, reward_gems))
        
        if completed_activities:
            logger.info(f"{self.session_name} | {self.EMOJI['info']} Найдено {len(completed_activities)} выполненных заданий")
            
            # Получаем награды за выполненные задания
            total_claimed = 0
            total_gems = 0
            for activity_id, activity_type, reward_gems in completed_activities:
                if await self.claim_activity(activity_id):
                    total_claimed += 1
                    total_gems += reward_gems
                    # Небольшая задержка между запросами
                    await asyncio.sleep(uniform(0.5, 1.5))
            
            if total_claimed > 0:
                logger.info(f"{self.session_name} | {self.EMOJI['success']} Получено {total_claimed} наград на сумму {total_gems} гемов")
                # Обновляем профиль после получения наград
                await self.get_profile()
        else:
            if settings.DEBUG_LOGGING:
                logger.debug(f"{self.session_name} | {self.EMOJI['info']} Нет выполненных заданий")
    
    async def process_mutant_gifts_logic(self) -> None:
<<<<<<< HEAD
        """Основная логика бота для Mutant Gifts с исправленными приоритетами
        
        Логика:
        1. Проверяем карты и прокачиваем уровни карт
        2. ПРИОРИТЕТ: Проверяем таски и забираем гемы (для рефиллов)
        3. Бьем обычные бои
        4. Бьем рейтинговые бои
        5. Делаем рефилл за гемы (с приоритетом на ранговые)
        6. Делаем мутации за оставшиеся гемы (с запасом на рефиллы)
        7. Повторяем цикл или идем спать
        """
        # Сбрасываем счетчик мутаций в начале нового цикла
        self._stats['mutations_performed'] = 0
        
        # Проверяем время жизни токена и перезапускаем авторизацию при необходимости
        if self._is_token_expired():
            logger.info(f"{self.session_name} | {self.EMOJI['warning']} Токен истек, перезапускаем авторизацию...")
            if not await self._restart_authorization():
                logger.error(f"{self.session_name} | {self.EMOJI['error']} Не удалось перезапустить авторизацию")
                await asyncio.sleep(300)  # Ждем 5 минут перед повторной попыткой
                return
        
=======
        """Основная логика бота для Mutant Gifts"""
>>>>>>> 2b6e47d2
        # Получаем профиль пользователя
        profile = await self.get_profile()
        
        if not profile or not isinstance(profile, dict):
            logger.error(f"{self.session_name} | {self.EMOJI['error']} Не удалось получить профиль")
            await asyncio.sleep(60)
            return
        
        # Извлекаем данные профиля
        username = profile.get('username', 'Unknown')
        unranked_energy = profile.get('unranked_energy', 0)
        ranked_energy = profile.get('ranked_energy', 0)
        coins = profile.get('coins', 0)
        gems = profile.get('gems', 0)
        next_unranked_energy_at = profile.get('next_unranked_energy_at')
        next_ranked_energy_at = profile.get('next_ranked_energy_at')
        can_claim_daily_streak = profile.get('can_claim_daily_streak', False)
        has_claimable_activity = profile.get('has_claimable_activity', False)
        
        # Выводим компактную информацию о профиле
        logger.info(f"{self.session_name} | {self.EMOJI['character']} {username} | {self.EMOJI['energy']} {unranked_energy}({ranked_energy}) | 💰 {coins} | 💸 {gems}")
        
        # Получаем ежедневную награду за вход, если доступна
        if can_claim_daily_streak:
            logger.info(f"{self.session_name} | {self.EMOJI['info']} Доступна ежедневная награда за вход")
            if await self.claim_daily_streak():
                # Обновляем профиль после получения награды
                profile = await self.get_profile()
                if profile:
                    gems = profile.get('gems', gems)
                    logger.info(f"{self.session_name} | {self.EMOJI['success']} Профиль обновлен после получения ежедневной награды. Гемов: {gems}")
        
        # Обрабатываем ежедневные задания и получаем награды
        if has_claimable_activity:
            logger.info(f"{self.session_name} | {self.EMOJI['info']} Есть доступные для получения награды за задания")
            await self.process_activities()
            # Обновляем профиль после получения наград за задания
            profile = await self.get_profile()
            if profile:
                gems = profile.get('gems', gems)
                logger.info(f"{self.session_name} | {self.EMOJI['success']} Профиль обновлен после получения наград за задания. Гемов: {gems}")
        elif settings.DEBUG_LOGGING:
            logger.debug(f"{self.session_name} | {self.EMOJI['info']} Нет доступных для получения наград за задания")
            # Все равно проверяем задания, возможно есть выполненные, но не отмеченные в профиле
            await self.process_activities()
        
        # Получаем закрепленных персонажей из профиля
        pinned_characters = profile.get('pinned_characters', [])
        if not isinstance(pinned_characters, list):
            logger.error(f"{self.session_name} | {self.EMOJI['error']} Некорректный формат pinned_characters: {type(pinned_characters).__name__}")
            pinned_characters = []
        
        if not pinned_characters:
            logger.warning(f"{self.session_name} | {self.EMOJI['warning']} Нет закрепленных персонажей")
        else:
            logger.info(f"{self.session_name} | {self.EMOJI['character']} Закреплено персонажей: {len(pinned_characters)}")
        
        # Авто-мутация: пока хватает гемов и включено
        mutation_price_gems = self._get_mutation_gems_price(profile)
        if settings.AUTO_MUTATION and isinstance(gems, int) and gems >= max(1, mutation_price_gems or 100):
            logger.info(f"{self.session_name} | 🧬 Начинаем авто-мутацию. Гемов: {gems}")
            mutations_count = 0
            while True:
                mutation_price = self._get_mutation_gems_price(profile) or 100
                if not isinstance(gems, int) or gems < mutation_price:
                    break
                new_char = await self.mutate_gems()
                if not new_char:
                    break
                mutations_count += 1
                gems -= mutation_price
                char_name = new_char.get('name', 'Unknown')
                char_rarity = new_char.get('rarity', 'Unknown')
                logger.info(f"{self.session_name} | 🏠 Мутация #{mutations_count}: {char_name} ({char_rarity})")
                # Обновляем профиль для получения обновленных pinned_characters
                updated_profile = await self.get_profile()
                if updated_profile:
                    profile = updated_profile
                    pinned_characters = profile.get('pinned_characters', [])
                await asyncio.sleep(1)
            
            if mutations_count > 0:
                logger.info(f"{self.session_name} | ✨ Выполнено {mutations_count} мутаций! Осталось гемов: {gems}")

        # Авто-улучшение: только закрепленных карт, при балансе выше MIN_COINS_BALANCE
        if settings.AUTO_UPGRADE and pinned_characters:
            updated_coins, updated_characters = await self.auto_upgrade_pinned(pinned_characters, coins)
            if updated_coins != coins:
                coins = updated_coins
                # Обновляем профиль после прокачки для получения актуальных данных
                updated_profile = await self.get_profile()
                if updated_profile:
                    profile = updated_profile
                    pinned_characters = profile.get('pinned_characters', [])

        # Получаем историю боев
        battles_history = await self.get_battles_history()
        if battles_history:
            if settings.DEBUG_LOGGING:
                logger.debug(f"{self.session_name} | Получена история боев: {len(battles_history)} боев")
        
        # Обрабатываем бои если включено AUTO_BATTLE
        if settings.AUTO_BATTLE and pinned_characters:
            if unranked_energy > 0:
                await self.process_battles(pinned_characters, "Unranked", unranked_energy)
            if ranked_energy > 0:
                await self.process_battles(pinned_characters, "Ranked", ranked_energy)
            
            # После боев проверяем на восстановление энергии
            if settings.AUTO_REFILL_ENERGY:
                energy_type = settings.REFILL_ENERGY_TYPE.lower()
                refilled_any = False
                
                if energy_type == "both":
                    # Восстанавливаем оба типа энергии
                    if unranked_energy == 0:
                        refill_success = await self.smart_energy_refill(profile, "unranked")
                        if refill_success:
                            refilled_any = True
                    
                    if ranked_energy == 0:
                        refill_success = await self.smart_energy_refill(profile, "ranked")
                        if refill_success:
                            refilled_any = True
                            
                elif energy_type in ["ranked", "unranked"]:
                    # Проверяем текущую энергию после боев
                    current_energy = unranked_energy if energy_type == "unranked" else ranked_energy
                    if current_energy == 0:  # Восстанавливаем только если энергия кончилась
                        refill_success = await self.smart_energy_refill(profile, energy_type)
                        if refill_success:
                            refilled_any = True
                            
                # Если что-то восстановили - продолжаем бои
                if refilled_any:
                    # Обновляем профиль после восстановления
                    updated_profile_after_refill = await self.get_profile()
                    if updated_profile_after_refill:
                        logger.info(f"{self.session_name} | {self.EMOJI['success']} Энергия восстановлена! Продолжаем бои.")
                        return  # Возвращаемся к началу цикла для новых боев
<<<<<<< HEAD

        # ШАГ 5: Дополнительная проверка рефилла перед мутацией (если энергия равна 0)
        if settings.AUTO_REFILL_ENERGY:
            # Получаем актуальный профиль
            current_profile_check = await self.get_profile()
            if current_profile_check:
                current_unranked = current_profile_check.get('unranked_energy', 0)
                current_ranked = current_profile_check.get('ranked_energy', 0)
                
                # Если любая энергия равна 0 - пытаемся рефилл
                if current_unranked == 0 or current_ranked == 0:
                    energy_type = settings.REFILL_ENERGY_TYPE.lower()
                    refilled_any = False
                    
                    if energy_type == "both":
                        if current_unranked == 0:
                            refill_success = await self.smart_energy_refill(current_profile_check, "unranked")
                            if refill_success:
                                refilled_any = True
                        
                        if current_ranked == 0:
                            refill_success = await self.smart_energy_refill(current_profile_check, "ranked")
                            if refill_success:
                                refilled_any = True
                                
                    elif energy_type == "unranked" and current_unranked == 0:
                        refill_success = await self.smart_energy_refill(current_profile_check, "unranked")
                        if refill_success:
                            refilled_any = True
                            
                    elif energy_type == "ranked" and current_ranked == 0:
                        refill_success = await self.smart_energy_refill(current_profile_check, "ranked")
                        if refill_success:
                            refilled_any = True
                    
                    # Если рефилл прошел успешно - возвращаемся к началу цикла
                    if refilled_any:
                        logger.info(f"{self.session_name} | {self.EMOJI['success']} Энергия восстановлена перед мутацией! Продолжаем бои.")
                        return

        # ШАГ 6: Автоматическая мутация за гемы (только если остается запас гемов для следующего рефилла)
        if settings.AUTO_MUTATION:
            # Проверяем ограничение на количество мутаций за цикл
            if settings.MAX_MUTATIONS_PER_CYCLE > 0 and self._stats['mutations_performed'] >= settings.MAX_MUTATIONS_PER_CYCLE:
                logger.info(f"{self.session_name} | 🚫 Достигнут лимит мутаций за цикл: {self._stats['mutations_performed']}/{settings.MAX_MUTATIONS_PER_CYCLE}")
            else:
                # Получаем актуальный профиль для точного расчета гемов
                current_profile = await self.get_profile()
                if current_profile:
                    gems = current_profile.get('gems', gems)
                    unranked_energy = current_profile.get('unranked_energy', unranked_energy)
                    ranked_energy = current_profile.get('ranked_energy', ranked_energy)
                
                mutation_price = self._get_mutation_gems_price(current_profile or profile)

                # --- NEW LOGIC: Calculate safety margin for next refill ---
                # Приоритет: сохраняем гемы на следующий рефилл для любого типа энергии, который сейчас равен 0,
                # до достижения лимита settings.MAX_ENERGY_REFILLS.
                safety_margin = 0

                # 1. Safety for Ranked Refill
                if ranked_energy == 0 and self._stats['ranked_refills'] < settings.MAX_ENERGY_REFILLS:
                    next_ranked_cost = self.get_refill_cost(self._stats['ranked_refills'] + 1)
                    safety_margin = max(safety_margin, next_ranked_cost)

                # 2. Safety for Unranked Refill
                if unranked_energy == 0 and self._stats['unranked_refills'] < settings.MAX_ENERGY_REFILLS:
                    next_unranked_cost = self.get_refill_cost(self._stats['unranked_refills'] + 1)
                    # Берем максимальную стоимость из двух, чтобы покрыть наиболее дорогой необходимый рефилл.
                    safety_margin = max(safety_margin, next_unranked_cost)

                required_gems = mutation_price + safety_margin

                if mutation_price > 0 and gems >= required_gems:
                    remaining_mutations = settings.MAX_MUTATIONS_PER_CYCLE - self._stats['mutations_performed'] if settings.MAX_MUTATIONS_PER_CYCLE > 0 else "∞"
                    logger.info(f"{self.session_name} | 🧬 Выполняем мутацию за {mutation_price} гемов. Запас на рефилл: {safety_margin} гемов. Осталось мутаций: {remaining_mutations}")
                    mutation_result = await self.mutate_gems()
                    if mutation_result:
                        self._stats['mutations_performed'] += 1
                        char_name = mutation_result.get('name', 'Unknown')
                        char_rarity = mutation_result.get('rarity', 'Unknown')
                        logger.info(f"{self.session_name} | 🎉 Получен персонаж: {char_name} ({char_rarity}). Мутаций выполнено: {self._stats['mutations_performed']}")
                        # Обновляем список персонажей
                        characters = await self.get_characters() or characters
                        # Обновляем профиль после мутации
                        profile = await self.get_profile() or profile
                        gems = profile.get('gems', 0) if profile else 0
                else:
                    if settings.DEBUG_LOGGING or mutation_price > 0:
                        if mutation_price > 0:
                            logger.info(f"{self.session_name} | 🚫 Отмена мутации: {gems} гемов < {required_gems} (цена {mutation_price} + запас {safety_margin})")
=======
>>>>>>> 2b6e47d2
        
        # Получаем обновленный профиль после боев
        updated_profile = await self.get_profile()
        if updated_profile:
            unranked_energy = updated_profile.get('unranked_energy', 0)
            ranked_energy = updated_profile.get('ranked_energy', 0)
            next_unranked_energy_at = updated_profile.get('next_unranked_energy_at')
            next_ranked_energy_at = updated_profile.get('next_ranked_energy_at')
            logger.info(f"{self.session_name} | {self.EMOJI['info']} Обновленный профиль: обычная энергия {unranked_energy}, рейтинговая энергия {ranked_energy}")
        else:
            logger.warning(f"{self.session_name} | {self.EMOJI['warning']} Не удалось получить обновленный профиль")
        
        # Логируем состояние энергии после боев
        logger.info(f"{self.session_name} | {self.EMOJI['info']} Состояние после боев: обычная энергия {unranked_energy}, рейтинговая энергия {ranked_energy}")
        
        # Если есть любая энергия - продолжаем бои без сна
        if unranked_energy > 0 or ranked_energy > 0:
            logger.info(f"{self.session_name} | {self.EMOJI['energy']} Энергия доступна! Обычная: {unranked_energy}, Рейтинговая: {ranked_energy}. Продолжаем бои!")
            return  # Возвращаемся к началу цикла без сна
        
        # Рассчитываем время сна на основе данных профиля
        # Преобразуем строки в int для timestamp
        next_unranked_timestamp = int(next_unranked_energy_at) if next_unranked_energy_at else 0
        next_ranked_timestamp = int(next_ranked_energy_at) if next_ranked_energy_at else 0
        
        sleep_duration = self.calculate_sleep_duration(
            unranked_energy, ranked_energy, 
            next_unranked_timestamp, next_ranked_timestamp
        )
        
        # Выводим статистику и ждем до восстановления энергии
        self.print_session_stats(sleep_duration)
        
        # Краткая информация о состоянии энергии
        logger.info(f"{self.session_name} | {self.EMOJI['info']} Нет энергии для боев, засыпаем до восстановления")
        
        await asyncio.sleep(sleep_duration)



async def run_tapper(tg_client: UniversalTelegramClient):
    # Запускаем MutantGiftsBot
    bot = MutantGiftsBot(tg_client=tg_client)
    try:
        await bot.run()
    except InvalidSession as e:
        logger.error(f"Invalid Session: {e}")
        raise<|MERGE_RESOLUTION|>--- conflicted
+++ resolved
@@ -269,7 +269,10 @@
             'mutations_performed': 0
         }
         
-<<<<<<< HEAD
+        # Кэш неудачных прокачек для предотвращения спама сервера
+        self._failed_upgrades = {}  # {character_id: {level: timestamp, ...}}
+        self._upgrade_failure_timeout = 3600  # 1 час блокировка после неудачной прокачки
+        
     def _is_token_expired(self) -> bool:
         """Проверяет, истек ли токен"""
         if not self._token_created_time:
@@ -317,13 +320,6 @@
         except Exception as error:
             logger.error(f"[{self.session_name}] {self.EMOJI['error']} Ошибка при перезапуске авторизации: {error}")
             return False
-
-=======
-        # Кэш неудачных прокачек для предотвращения спама сервера
-        self._failed_upgrades = {}  # {character_id: {level: timestamp, ...}}
-        self._upgrade_failure_timeout = 3600  # 1 час блокировка после неудачной прокачки
-        
->>>>>>> 2b6e47d2
     def get_mutant_gifts_headers(self) -> Dict[str, str]:
         """Заголовки для API Mutant Gifts"""
         from bot.core.headers import get_mutant_gifts_headers
@@ -1747,7 +1743,6 @@
                 logger.debug(f"{self.session_name} | {self.EMOJI['info']} Нет выполненных заданий")
     
     async def process_mutant_gifts_logic(self) -> None:
-<<<<<<< HEAD
         """Основная логика бота для Mutant Gifts с исправленными приоритетами
         
         Логика:
@@ -1769,10 +1764,6 @@
                 logger.error(f"{self.session_name} | {self.EMOJI['error']} Не удалось перезапустить авторизацию")
                 await asyncio.sleep(300)  # Ждем 5 минут перед повторной попыткой
                 return
-        
-=======
-        """Основная логика бота для Mutant Gifts"""
->>>>>>> 2b6e47d2
         # Получаем профиль пользователя
         profile = await self.get_profile()
         
@@ -1913,7 +1904,6 @@
                     if updated_profile_after_refill:
                         logger.info(f"{self.session_name} | {self.EMOJI['success']} Энергия восстановлена! Продолжаем бои.")
                         return  # Возвращаемся к началу цикла для новых боев
-<<<<<<< HEAD
 
         # ШАГ 5: Дополнительная проверка рефилла перед мутацией (если энергия равна 0)
         if settings.AUTO_REFILL_ENERGY:
@@ -2005,8 +1995,6 @@
                     if settings.DEBUG_LOGGING or mutation_price > 0:
                         if mutation_price > 0:
                             logger.info(f"{self.session_name} | 🚫 Отмена мутации: {gems} гемов < {required_gems} (цена {mutation_price} + запас {safety_margin})")
-=======
->>>>>>> 2b6e47d2
         
         # Получаем обновленный профиль после боев
         updated_profile = await self.get_profile()
